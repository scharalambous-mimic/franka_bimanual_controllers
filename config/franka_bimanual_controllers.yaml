--- conflicted
+++ resolved
@@ -1,11 +1,7 @@
 bimanual_cartesian_impedance_controller:
     type: franka_bimanual_controllers/BiManualCartesianImpedanceControl
     right:
-<<<<<<< HEAD
-        arm_id: panda_1
-=======
         arm_id: panda_right
->>>>>>> 77c6f377
         joint_names:
             - panda_right_joint1
             - panda_right_joint2
@@ -15,11 +11,7 @@
             - panda_right_joint6
             - panda_right_joint7
     left:
-<<<<<<< HEAD
-        arm_id: panda_2
-=======
         arm_id: panda_left
->>>>>>> 77c6f377
         joint_names:
             - panda_left_joint1
             - panda_left_joint2
