--- conflicted
+++ resolved
@@ -143,14 +143,14 @@
    * @param[in] arm_data The data container of the arm to control.
    */
   void updateArmLeft();
-  void updateArmRight();  
+  void updateArmRight();
   /**
    * Prepares all internal states to be ready to run the real-time control for one arm.
    *
    * @param[in] arm_data The data container of the arm to prepare for the control loop.
    */
   void startingArmLeft();
-  void startingArmRight();  
+  void startingArmRight();
   ///< Dynamic reconfigure server
   std::unique_ptr<dynamic_reconfigure::Server<
       franka_combined_bimanual_controllers::dual_arm_compliance_paramConfig>>
@@ -171,28 +171,18 @@
   ///< Target pose subscriber
   ros::Subscriber sub_equilibrium_pose_right_;
   void equilibriumPoseCallback_right(const geometry_msgs::PoseStampedConstPtr& msg);
-  
+
   ros::Subscriber sub_equilibrium_pose_left_;
   void equilibriumPoseCallback_left(const geometry_msgs::PoseStampedConstPtr& msg);
-  
+
   ros::Subscriber sub_equilibrium_distance_;
   void equilibriumPoseCallback_relative(const geometry_msgs::PoseStampedConstPtr& msg);
-<<<<<<< HEAD
-//   ros::Subscriber sub_stiffness_;
-//   void equilibriumStiffnessCallback(const std_msgs::Float32MultiArray::ConstPtr& stiffness_);
 
-=======
-  
->>>>>>> 77c6f377
   ros::Subscriber sub_nullspace_right_;
   void equilibriumConfigurationCallback_right(const sensor_msgs::JointState::ConstPtr& joint);
-  
+
   ros::Subscriber sub_nullspace_left_;
   void equilibriumConfigurationCallback_left(const  sensor_msgs::JointState::ConstPtr&  joint);
-<<<<<<< HEAD
-//   ros::Publisher pub_stiff_update_;
-=======
->>>>>>> 77c6f377
 
    ros::Publisher pub_right;
    ros::Publisher pub_left;
